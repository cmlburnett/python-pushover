--- conflicted
+++ resolved
@@ -196,11 +196,7 @@
             if key not in valid_keywords:
                 raise ValueError("{0}: invalid message parameter".format(key))
 
-<<<<<<< HEAD
-            if key == "timestamp" and value:
-=======
-            if key == "timestamp" and value == True:
->>>>>>> c69b2b79
+            if key == "timestamp" and value is True:
                 payload[key] = int(time.time())
             elif key == "sound":
                 if not SOUNDS:
